--- conflicted
+++ resolved
@@ -6,16 +6,9 @@
 import numpy as np
 from pytorch_lightning.utilities.parsing import AttributeDict
 
-<<<<<<< HEAD
 from libmultilabel import linear
 from libmultilabel.torch_trainer import TorchTrainer
 from libmultilabel.utils import Timer
-=======
-from libmultilabel import data_utils
-from libmultilabel import networks
-from libmultilabel.model import Model
-from libmultilabel.utils import Timer, dump_log, init_device, set_seed
->>>>>>> 77c4681a
 
 
 def get_config():
@@ -161,19 +154,6 @@
 
 
 def main():
-    """PDF
-    load_data()
-    if NN:
-        train_nn()
-    else:
-        train_linear()
-    if eval():
-        load_data()
-        if NN:
-            predict_nn()
-        else:
-            predict_linear()
-    """
     # Get config
     config = get_config()
     check_config(config)
@@ -191,59 +171,8 @@
         if nn:
             trainer.train()
         else:
-<<<<<<< HEAD
             y, x = linear.read_tfidf()
             model = linear.train_1vsrest(y, x)
-=======
-            word_dict = data_utils.load_or_build_text_dict(
-                dataset=datasets['train'],
-                vocab_file=config.vocab_file,
-                min_vocab_freq=config.min_vocab_freq,
-                embed_file=config.embed_file,
-                embed_cache_dir=config.embed_cache_dir,
-                silent=config.silent,
-                normalize_embed=config.normalize_embed
-            )
-            classes = data_utils.load_or_build_label(datasets, config.label_file, config.silent)
-            network = getattr(networks, config.model_name)(
-                embed_vecs=word_dict.vectors,
-                num_classes=len(classes),
-                **dict(config.network_config)
-            )
-            if config.init_weight is not None:
-                init_weight = networks.get_init_weight_func(
-                    init_weight=config.init_weight)
-                network.apply(init_weight)
-
-            model = Model(
-                classes=classes,
-                word_dict=word_dict,
-                network=network,
-                log_path=log_path,
-                **dict(config)
-            )
-
-        # Set up dataset loader
-        train_loader = data_utils.get_dataset_loader(
-            data=datasets['train'],
-            word_dict=model.word_dict,
-            classes=model.classes,
-            device=device,
-            max_seq_length=config.max_seq_length,
-            batch_size=config.batch_size,
-            shuffle=config.shuffle,
-            data_workers=config.data_workers
-        )
-        val_loader = data_utils.get_dataset_loader(
-            data=datasets['val'],
-            word_dict=model.word_dict,
-            classes=model.classes,
-            device=device,
-            max_seq_length=config.max_seq_length,
-            batch_size=config.eval_batch_size,
-            data_workers=config.data_workers
-        )
->>>>>>> 77c4681a
 
     if 'test' in trainer.datasets:
         if nn:
